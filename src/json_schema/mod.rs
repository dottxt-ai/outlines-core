--- conflicted
+++ resolved
@@ -1,7 +1,3 @@
-<<<<<<< HEAD
-mod parsing;
-mod types;
-=======
 //! Provides interfaces to generate a regular expression based on a given JSON schema.
 //!
 //! An optional custom pattern could be passed as well to handle whitespace within the regex.
@@ -102,7 +98,6 @@
 //! ### Unconstrained objects
 //!
 //! An empty object means unconstrained, allowing any JSON type.
->>>>>>> 616e8036
 
 use serde_json::Value;
 pub use types::*;
@@ -1091,7 +1086,6 @@
                     "username@.example..com",         // multiple errors in domain
                 ]
             ),
-<<<<<<< HEAD
 
             // ==========================================================
             //                      Multiple types
@@ -1110,8 +1104,7 @@
                     r#"1.3"a""#,
                     r#"12.3true"a""#,
                 ],
-            )
-=======
+            ),
             // Confirm that oneOf doesn't produce illegal lookaround: https://github.com/dottxt-ai/outlines/issues/823
             //
             // The pet field uses the discriminator field to decide which schema (Cat or Dog) applies, based on the pet_type property.
@@ -1195,7 +1188,6 @@
                     r#"{ "pet": { "pet_type": "bird", "meows": 2 }, "n": 5 }"#
                 ],
             ),
->>>>>>> 616e8036
         ] {
             let result = regex_from_str(schema, None).expect("To regex failed");
             assert_eq!(result, regex, "JSON Schema {} didn't match", schema);
