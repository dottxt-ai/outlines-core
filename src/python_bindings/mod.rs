--- conflicted
+++ resolved
@@ -57,16 +57,17 @@
             )))
     }
 
-<<<<<<< HEAD
-    fn advance(&mut self, token_id: TokenId) -> PyResult<()> {
-=======
-    /// Guide moves to the next state provided by the token id and returns a list of allowed tokens.
-    fn advance(&mut self, token_id: TokenId) -> PyResult<Vec<TokenId>> {
->>>>>>> bc79d02c
+    /// Guide moves to the next state provided by the token id and returns a list of allowed tokens, unless return_tokens is False.
+    #[pyo3(signature = (token_id, return_tokens=None))]
+    fn advance(&mut self, token_id: TokenId, return_tokens: Option<bool>) -> PyResult<Option<Vec<TokenId>>> {
         match self.index.get_next_state(self.state, token_id) {
             Some(new_state) => {
                 self.state = new_state;
-                Ok(())
+                if return_tokens.unwrap_or(true) {
+                    self.get_tokens().map(Some)
+                } else {
+                    Ok(None)
+                }
             }
             None => Err(PyErr::new::<PyValueError, _>(format!(
                 "No next state found for the current state: {} with token ID: {token_id}",
@@ -80,7 +81,12 @@
         self.index.is_final_state(self.state)
     }
 
-<<<<<<< HEAD
+    /// Write the mask of allowed tokens into the memory specified by data_ptr.
+    /// Size of the memory to be written to is indicated by `numel`, and `element_size`.
+    /// `element_size` must be 4.
+    ///
+    /// `data_ptr` should be the data ptr to a `torch.tensor`, or `np.ndarray`, `mx.array` or other
+    /// contiguous memory array.
     fn write_mask_into(&self, data_ptr: usize, numel: usize, element_size: usize) -> PyResult<()> {
         let expected_elements = (self.index.0.vocab_size() + 31) / 32;
         if element_size != 4 {
@@ -130,9 +136,7 @@
         self.state = self.index.get_initial_state();
     }
 
-=======
     /// Gets the debug string representation of the guide.
->>>>>>> bc79d02c
     fn __repr__(&self) -> String {
         format!(
             "Guide object with the state={:#?} and {:#?}",
